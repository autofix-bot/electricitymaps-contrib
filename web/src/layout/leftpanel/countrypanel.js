--- conflicted
+++ resolved
@@ -34,10 +34,7 @@
 import { flagUri } from '../../helpers/flags';
 import { getFullZoneName, __ } from '../../helpers/translation';
 import { co2Sub } from '../../helpers/formatting';
-<<<<<<< HEAD
 import { LOW_CARBON_INFO_TOOLTIP_KEY, TIMESCALE } from '../../helpers/constants';
-=======
->>>>>>> 34867922
 
 // TODO: Move all styles from styles.css to here
 // TODO: Remove all unecessary id and class tags
@@ -83,11 +80,8 @@
   electricityMixMode: state.application.electricityMixMode,
   isMobile: state.application.isMobile,
   tableDisplayEmissions: state.application.tableDisplayEmissions,
-<<<<<<< HEAD
   timescale: state.application.timescale,
-=======
   zones: state.data.grid.zones,
->>>>>>> 34867922
 });
 
 const CountryPanel = ({
@@ -95,6 +89,7 @@
   electricityMixMode,
   isMobile,
   tableDisplayEmissions,
+  timescale,
   zones,
 }) => {
   const [tooltip, setTooltip] = useState(null);
@@ -131,33 +126,6 @@
     return <Redirect to={parentPage} />;
   }
 
-<<<<<<< HEAD
-  render() {
-    const {
-      colorBlindModeEnabled,
-      countryCode,
-      data,
-      electricityMixMode,
-      tableDisplayEmissions,
-      timescale,
-    } = this.props;
-
-    const { hasParser } = data;
-    const datetime = data.stateDatetime || data.datetime;
-    const co2ColorScale = getCo2Scale(colorBlindModeEnabled);
-    const co2Intensity = electricityMixMode === 'consumption'
-      ? data.co2intensity
-      : data.co2intensityProduction;
-
-    const timescaleTranslationKey = timescale === TIMESCALE.MONTHLY
-      ? 'monthly'
-      : '24h';
-
-    return (
-      <div className="country-panel">
-        <div id="country-table-header">
-          <div className="left-panel-zone-details-toolbar">
-=======
   const { hasParser } = data;
   const datetime = data.stateDatetime || data.datetime;
   const co2ColorScale = getCo2Scale(colorBlindModeEnabled);
@@ -165,6 +133,10 @@
     ? data.co2intensity
     : data.co2intensityProduction;
 
+  const timescaleTranslationKey = timescale === TIMESCALE.MONTHLY
+    ? 'monthly'
+    : '24h';
+
   const switchToZoneEmissions = () => {
     dispatchApplication('tableDisplayEmissions', true);
     thirdPartyServices.track('switchToCountryEmissions');
@@ -180,7 +152,6 @@
       <div id="country-table-header">
         <div className="left-panel-zone-details-toolbar">
           <Link to={parentPage}>
->>>>>>> 34867922
             <span className="left-panel-back-button">
               <i className="material-icons" aria-hidden="true">arrow_back</i>
             </span>
@@ -268,83 +239,11 @@
         )}
       </div>
 
-<<<<<<< HEAD
-              <CountryTable />
-
-              <hr />
-              <div className="country-history">
-                <div className="loading overlay" />
-                <span className="country-history-title">
-                  {co2Sub(__(
-                    tableDisplayEmissions
-                      ? `country-history.emissions${timescaleTranslationKey}`
-                      : `country-history.carbonintensity${timescaleTranslationKey}`
-                  ))}
-                </span>
-                <br />
-                <small className="small-screen-hidden">
-                  <i className="material-icons" aria-hidden="true">file_download</i> <a href="https://data.electricitymap.org/?utm_source=electricitymap.org&utm_medium=referral&utm_campaign=country_panel" target="_blank">{__('country-history.Getdata')}</a>
-                  <span className="pro"><i className="material-icons" aria-hidden="true">lock</i> pro</span>
-                </small>
-
-                {tableDisplayEmissions ? <CountryHistoryEmissionsGraph /> : <CountryHistoryCarbonGraph />}
-
-                <div className="loading overlay" />
-                <span className="country-history-title">
-                  {tableDisplayEmissions
-                    ? __(`country-history.emissions${electricityMixMode === 'consumption' ? 'origin' : 'production'}${timescaleTranslationKey}`)
-                    : __(`country-history.electricity${electricityMixMode === 'consumption' ? 'origin' : 'production'}${timescaleTranslationKey}`)
-                  }
-                </span>
-                <br />
-                <small className="small-screen-hidden">
-                  <i className="material-icons" aria-hidden="true">file_download</i> <a href="https://data.electricitymap.org/?utm_source=electricitymap.org&utm_medium=referral&utm_campaign=country_panel" target="_blank">{__('country-history.Getdata')}</a>
-                  <span className="pro"><i className="material-icons" aria-hidden="true">lock</i> pro</span>
-                </small>
-
-                <CountryHistoryMixGraph />
-
-                <div className="loading overlay" />
-                <span className="country-history-title">
-                  {__(`country-history.electricityprices${timescaleTranslationKey}`)}
-                </span>
-
-                <CountryHistoryPricesGraph />
-              </div>
-              <hr />
-              <div>
-                {__('country-panel.source')}
-                {': '}
-                <a href="https://github.com/tmrowco/electricitymap-contrib#real-time-electricity-data-sources" target="_blank">
-                  <span className="country-data-source">{data.source || '?'}</span>
-                </a>
-                <small>
-                  {' ('}
-                  <span
-                    dangerouslySetInnerHTML={{
-                      __html: __(
-                        'country-panel.addeditsource',
-                        'https://github.com/tmrowco/electricitymap-contrib/tree/master/parsers'
-                      ),
-                    }}
-                  />
-                  {')'}
-                </small>
-                {' '}
-                {__('country-panel.helpfrom')}
-                <ContributorList />
-              </div>
-            </React.Fragment>
-          ) : (
-            <div className="zone-details-no-parser-message">
-              <span dangerouslySetInnerHTML={{ __html: __('country-panel.noParserInfo', 'https://github.com/tmrowco/electricitymap-contrib#adding-a-new-region') }} />
-=======
       <div className="country-panel-wrap">
         {hasParser ? (
           <React.Fragment>
             <div className="bysource">
               {__('country-panel.bysource')}
->>>>>>> 34867922
             </div>
 
             <CountryTable />
@@ -353,7 +252,13 @@
             <div className="country-history">
               <span
                 className="country-history-title"
-                dangerouslySetInnerHTML={{ __html: co2Sub(__(tableDisplayEmissions ? 'country-history.emissions24h' : 'country-history.carbonintensity24h')) }}
+                dangerouslySetInnerHTML={{
+                  __html: co2Sub(__(
+                    tableDisplayEmissions
+                      ? `country-history.emissions${timescaleTranslationKey}`
+                      : `country-history.carbonintensity${timescaleTranslationKey}`
+                  )),
+                }}
               />
               <br />
               <small className="small-screen-hidden">
@@ -367,8 +272,8 @@
 
               <span className="country-history-title">
                 {tableDisplayEmissions
-                  ? __(`country-history.emissions${electricityMixMode === 'consumption' ? 'origin' : 'production'}24h`)
-                  : __(`country-history.electricity${electricityMixMode === 'consumption' ? 'origin' : 'production'}24h`)
+                  ? __(`country-history.emissions${electricityMixMode === 'consumption' ? 'origin' : 'production'}${timescaleTranslationKey}`)
+                  : __(`country-history.electricity${electricityMixMode === 'consumption' ? 'origin' : 'production'}${timescaleTranslationKey}`)
                 }
               </span>
               <br />
@@ -380,7 +285,7 @@
               {isLoadingHistories ? <LoadingPlaceholder height="11.2em" /> : <CountryHistoryMixGraph />}
 
               <span className="country-history-title">
-                {__('country-history.electricityprices24h')}
+                {__(`country-history.electricityprices${timescaleTranslationKey}`)}
               </span>
               {/* TODO: Make the loader part of AreaGraph component with inferred height */}
               {isLoadingHistories ? <LoadingPlaceholder height="7.2em" /> : <CountryHistoryPricesGraph />}
