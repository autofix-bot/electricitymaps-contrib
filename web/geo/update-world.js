const path = require('path');

const { validateGeometry } = require('./validate');
const { getJSON } = require('./utilities');
const { generateTopojson } = require('./generate-topojson');
const { generateAggregates } = require('./generate-aggregates');

const config = {
  WORLD_PATH: path.resolve(__dirname, './world.geojson'),
  OUT_PATH: path.resolve(__dirname, '../src/world.json'),
  ERROR_PATH: path.resolve(__dirname, '.'),
  MIN_AREA_HOLES: 600000000,
  MAX_CONVEX_DEVIATION: 0.708,
  MIN_AREA_INTERSECTION: 500000,
<<<<<<< HEAD
  SLIVER_RATIO: 10, // ratio of length and area to determine if the polygon is a sliver and should be ignored
=======
  SLIVER_RATIO: 0.01, // ratio of length and area to determine if the polygon is a sliver and should be ignored
>>>>>>> 8e56f683
  verifyNoUpdates: process.env.VERIFY_NO_UPDATES !== undefined,
};

const fc = getJSON(config.WORLD_PATH);
const worldGeo = getJSON(config.WORLD_PATH);
const aggregates = generateAggregates(worldGeo);
fc.features = [...fc.features, ...aggregates];

validateGeometry(fc, config);
generateTopojson(fc, config);<|MERGE_RESOLUTION|>--- conflicted
+++ resolved
@@ -12,11 +12,8 @@
   MIN_AREA_HOLES: 600000000,
   MAX_CONVEX_DEVIATION: 0.708,
   MIN_AREA_INTERSECTION: 500000,
-<<<<<<< HEAD
   SLIVER_RATIO: 10, // ratio of length and area to determine if the polygon is a sliver and should be ignored
-=======
-  SLIVER_RATIO: 0.01, // ratio of length and area to determine if the polygon is a sliver and should be ignored
->>>>>>> 8e56f683
+
   verifyNoUpdates: process.env.VERIFY_NO_UPDATES !== undefined,
 };
 
