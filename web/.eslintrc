--- conflicted
+++ resolved
@@ -1,9 +1,5 @@
 {
-<<<<<<< HEAD
-  "root": true,
-=======
   "root": true, // prevent searching eslintrc in parent directories
->>>>>>> c072d562
   "globals": {
     "ELECTRICITYMAP_PUBLIC_TOKEN": "readonly",
     "VERSION": "readonly",
