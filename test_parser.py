--- conflicted
+++ resolved
@@ -24,16 +24,6 @@
 logger = getLogger(__name__)
 basicConfig(level=DEBUG, format="%(asctime)s %(levelname)-8s %(name)-30s %(message)s")
 
-<<<<<<< HEAD
-@click.command()
-@click.argument('zone')
-@click.argument('data-type', default='')
-@click.option('--target_datetime', default=None, show_default=True)
-def test_parser(zone, data_type, target_datetime):
-    """
-=======
->>>>>>> 0e7032e3
-
 @click.command()
 @click.argument("zone")
 @click.argument("data-type", default="production")
@@ -59,20 +49,13 @@
         target_datetime = arrow.get(target_datetime).datetime
     start = time.time()
 
-<<<<<<< HEAD
     if not data_type:
         data_type = 'exchange' if '->' in zone else 'production'
-
-    parser = PARSER_KEY_TO_DICT[data_type][zone]
-    if data_type in ['exchange', 'exchangeForecast']:
-        args = zone.split('->')
-=======
     parser: Callable[
         ..., Union[List[Dict[str, Any]], Dict[str, Any]]
     ] = PARSER_KEY_TO_DICT[data_type][zone]
     if data_type in ["exchange", "exchangeForecast"]:
         args = zone.split("->")
->>>>>>> 0e7032e3
     else:
         args = [zone]
     res = parser(*args, target_datetime=target_datetime, logger=getLogger(__name__))
